// Copyright (c) OpenFaaS Author(s) 2019. All rights reserved.
// Licensed under the MIT license. See LICENSE file in the project root for full license information.

package types

import (
	"context"
	"fmt"
	"log"
	"sync"
	"time"

	"github.com/openfaas/faas-provider/auth"
)

// ControllerConfig configures a connector SDK controller
type ControllerConfig struct {
	// UpstreamTimeout controls maximum timeout invoking a function via the gateway
	UpstreamTimeout time.Duration

	//  GatewayURL is the remote OpenFaaS gateway
	GatewayURL string

	// PrintResponse if true prints the function responses
	PrintResponse bool

	// PrintResponseBody if true prints the function response body to stdout
	PrintResponseBody bool

	// RebuildInterval the interval at which the topic map is rebuilt
	RebuildInterval time.Duration

	// TopicAnnotationDelimiter defines the character upon which to split the Topic annotation value
	TopicAnnotationDelimiter string

	// AsyncFunctionInvocation if true points to the asynchronous function route
	AsyncFunctionInvocation bool

	// AsyncFunctionCallbackURL defines the callback URL for asynchronous invocations
	AsyncFunctionCallbackURL string

	// PrintSync indicates whether the sync should be logged.
	PrintSync bool

<<<<<<< HEAD
	// Namespace defines the namespace of the functions to be mapped and invoked. If empty, all namespaces will be used.
	Namespace string

	// SendTopic defines whether the topic will be sent in the invocation request using the header 'X-Topic'.
	SendTopic bool

	// TopicMatcher overrides how the topic received is matched against the mapped functions. Defaults to an equality check.
	TopicMatcher MatchTopicFunc
=======
	// ContentType defines which content type will be set in the header to inkoke the function. i.e "application/json".
	// Optional, if not set the Content-Type header will not be set.
	ContentType string
>>>>>>> ac30006c
}

// Controller is used to invoke functions on a per-topic basis and to subscribe to responses returned by said functions.
type Controller interface {
	Subscribe(subscriber ResponseSubscriber)
	Invoke(topic string, message *[]byte)
	InvokeWithContext(ctx context.Context, topic string, message *[]byte)
	BeginMapBuilder()
	Topics() []string
}

// controller is the default implementation of the Controller interface.
type controller struct {
	// Config for the controller
	Config *ControllerConfig

	// Invoker to invoke functions via HTTP(s)
	Invoker *Invoker

	// Map of which functions subscribe to which topics
	TopicMap *TopicMap

	// Credentials to access gateway
	Credentials *auth.BasicAuthCredentials

	// Subscribers which can receive messages from invocations.
	// See note on ResponseSubscriber interface about blocking/long-running
	// operations
	Subscribers []ResponseSubscriber

	// Lock used for synchronizing subscribers
	Lock *sync.RWMutex
}

// NewController create a new connector SDK controller
func NewController(credentials *auth.BasicAuthCredentials, config *ControllerConfig) Controller {

	gatewayFunctionPath := gatewayRoute(config)

	invoker := NewInvoker(gatewayFunctionPath,
		config.AsyncFunctionCallbackURL,
		MakeClient(config.UpstreamTimeout),
<<<<<<< HEAD
		config.PrintResponse, config.SendTopic)
=======
		config.ContentType,
		config.PrintResponse)
>>>>>>> ac30006c

	subs := []ResponseSubscriber{}

	topicMap := NewTopicMap(config.TopicMatcher)

	c := controller{
		Config:      config,
		Invoker:     invoker,
		TopicMap:    &topicMap,
		Credentials: credentials,
		Subscribers: subs,
		Lock:        &sync.RWMutex{},
	}

	if config.PrintResponse {
		// printer := &{}
		c.Subscribe(&ResponsePrinter{config.PrintResponseBody})
	}

	go func(ch *chan InvokerResponse, controller *controller) {
		for {
			res := <-*ch

			controller.Lock.RLock()
			for _, sub := range controller.Subscribers {
				sub.Response(res)
			}
			controller.Lock.RUnlock()
		}
	}(&invoker.Responses, &c)

	return &c
}

// Subscribe adds a ResponseSubscriber to the list of subscribers
// which receive messages upon function invocation or error
// Note: it is not possible to Unsubscribe at this point using
// the API of the controller
func (c *controller) Subscribe(subscriber ResponseSubscriber) {
	c.Lock.Lock()
	defer c.Lock.Unlock()
	c.Subscribers = append(c.Subscribers, subscriber)
}

// Invoke attempts to invoke any functions which match the
// topic the incoming message was published on.
func (c *controller) Invoke(topic string, message *[]byte) {
	c.InvokeWithContext(context.Background(), topic, message)
}

// InvokeWithContext attempts to invoke any functions which match the topic
// the incoming message was published on while propagating context.
func (c *controller) InvokeWithContext(ctx context.Context, topic string, message *[]byte) {
	c.Invoker.InvokeWithContext(ctx, c.TopicMap, topic, message)
}

// BeginMapBuilder begins to build a map of function->topic by
// querying the API gateway.
func (c *controller) BeginMapBuilder() {

	lookupBuilder := FunctionLookupBuilder{
		GatewayURL:     c.Config.GatewayURL,
		Client:         MakeClient(c.Config.UpstreamTimeout),
		Credentials:    c.Credentials,
		TopicDelimiter: c.Config.TopicAnnotationDelimiter,
		Namespace:      c.Config.Namespace,
	}

	ticker := time.NewTicker(c.Config.RebuildInterval)
	go c.synchronizeLookups(ticker, &lookupBuilder, c.TopicMap)
}

func (c *controller) synchronizeLookups(ticker *time.Ticker,
	lookupBuilder *FunctionLookupBuilder,
	topicMap *TopicMap) {

	fn := func() {
		lookups, err := lookupBuilder.Build()
		if err != nil {
			log.Fatalln(err)
		}

		if c.Config.PrintSync {
			log.Println("Syncing topic map")
		}

		topicMap.Sync(&lookups)
	}

	fn()
	for {
		<-ticker.C
		fn()
	}
}

// Topics gets the list of topics that functions have indicated should
// be used as triggers.
func (c *controller) Topics() []string {
	return c.TopicMap.Topics()
}

func gatewayRoute(config *ControllerConfig) string {
	if config.AsyncFunctionInvocation {
		return fmt.Sprintf("%s/%s", config.GatewayURL, "async-function")
	}
	return fmt.Sprintf("%s/%s", config.GatewayURL, "function")
}<|MERGE_RESOLUTION|>--- conflicted
+++ resolved
@@ -42,7 +42,10 @@
 	// PrintSync indicates whether the sync should be logged.
 	PrintSync bool
 
-<<<<<<< HEAD
+	// ContentType defines which content type will be set in the header to invoke the function. i.e "application/json".
+	// Optional, if not set the Content-Type header will not be set.
+	ContentType string
+
 	// Namespace defines the namespace of the functions to be mapped and invoked. If empty, all namespaces will be used.
 	Namespace string
 
@@ -51,11 +54,6 @@
 
 	// TopicMatcher overrides how the topic received is matched against the mapped functions. Defaults to an equality check.
 	TopicMatcher MatchTopicFunc
-=======
-	// ContentType defines which content type will be set in the header to inkoke the function. i.e "application/json".
-	// Optional, if not set the Content-Type header will not be set.
-	ContentType string
->>>>>>> ac30006c
 }
 
 // Controller is used to invoke functions on a per-topic basis and to subscribe to responses returned by said functions.
@@ -96,14 +94,10 @@
 	gatewayFunctionPath := gatewayRoute(config)
 
 	invoker := NewInvoker(gatewayFunctionPath,
+		MakeClient(config.UpstreamTimeout),
+		config.ContentType,
 		config.AsyncFunctionCallbackURL,
-		MakeClient(config.UpstreamTimeout),
-<<<<<<< HEAD
 		config.PrintResponse, config.SendTopic)
-=======
-		config.ContentType,
-		config.PrintResponse)
->>>>>>> ac30006c
 
 	subs := []ResponseSubscriber{}
 
