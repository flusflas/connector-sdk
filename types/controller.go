--- conflicted
+++ resolved
@@ -148,14 +148,11 @@
 		if err != nil {
 			log.Fatalln(err)
 		}
-<<<<<<< HEAD
-		log.Println("Syncing topic map")
-=======
 
 		if c.Config.Debug {
 			log.Println("Syncing topic map")
 		}
->>>>>>> b1273e86
+
 		topicMap.Sync(&lookups)
 	}
 
