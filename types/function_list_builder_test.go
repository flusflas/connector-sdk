// Copyright (c) OpenFaaS Project 2018. All rights reserved.
// Licensed under the MIT license. See LICENSE file in the project root for full license information.

package types

import (
	"encoding/json"
	"net/http"
	"net/http/httptest"
	"net/url"
	"testing"

	"github.com/openfaas/faas-provider/sdk"
	"github.com/openfaas/faas-provider/types"
)

func Test_BuildSingleMatchingFunction(t *testing.T) {

	srv := httptest.NewServer(http.HandlerFunc(func(w http.ResponseWriter, r *http.Request) {
		if r.URL.Path == "/system/namespaces" {
			namespaces := []string{"openfaas-fn"}
			bytesOut, _ := json.Marshal(namespaces)
			_, _ = w.Write(bytesOut)
		} else {
			functions := []types.FunctionStatus{}
			annotationMap := make(map[string]string)
			annotationMap["topic"] = "topic1"

			functions = append(functions, types.FunctionStatus{
				Name:        "echo",
				Annotations: &annotationMap,
				Namespace:   "openfaas-fn",
			})
			bytesOut, _ := json.Marshal(functions)
			_, _ = w.Write(bytesOut)
		}
	}))

	u, _ := url.Parse(srv.URL)
	client := srv.Client()
	builder := FunctionLookupBuilder{
		Client:         client,
		GatewayURL:     srv.URL,
		TopicDelimiter: ",",
		sdk:            sdk.NewSDK(u, nil, client),
	}

	lookup, err := builder.Build()
	if err != nil {
		t.Errorf("%s", err)
	}
	if len(lookup) != 1 {
		t.Errorf("Lookup - want: %d items, got: %d", 1, len(lookup))
	}
}

func Test_Build_SingleFunctionNoDelimiter(t *testing.T) {

	srv := httptest.NewServer(http.HandlerFunc(func(w http.ResponseWriter, r *http.Request) {

		if r.URL.Path == "/system/namespaces" {
			namespaces := []string{"openfaas-fn"}
			bytesOut, _ := json.Marshal(namespaces)
			_, _ = w.Write(bytesOut)
		} else {
			functions := []types.FunctionStatus{}
			annotationMap := make(map[string]string)
			annotationMap["topic"] = "topic1"

			functions = append(functions, types.FunctionStatus{
				Name:        "echo",
				Annotations: &annotationMap,
			})
			bytesOut, _ := json.Marshal(functions)
			_, _ = w.Write(bytesOut)
		}
	}))
	u, _ := url.Parse(srv.URL)

	client := srv.Client()
	builder := FunctionLookupBuilder{
		Client:     client,
		GatewayURL: srv.URL,
		sdk:        sdk.NewSDK(u, nil, client),
	}

	lookup, err := builder.Build()
	if err != nil {
		t.Errorf("%s", err)
	}
	if len(lookup) != 1 {
		t.Errorf("Lookup - want: %d items, got: %d", 1, len(lookup))
	}
}

func TestBuildMultiMatchingFunction(t *testing.T) {

	srv := httptest.NewServer(http.HandlerFunc(func(w http.ResponseWriter, r *http.Request) {
		if r.URL.Path == "/system/namespaces" {
			namespaces := []string{"openfaas-fn"}
			bytesOut, _ := json.Marshal(namespaces)
			_, _ = w.Write(bytesOut)
		} else {
			functions := []types.FunctionStatus{}
			annotationMap := make(map[string]string)
			annotationMap["topic"] = "topic1,topic2,topic3"

			functions = append(functions, types.FunctionStatus{
				Name:        "echo",
				Annotations: &annotationMap,
			})
			bytesOut, _ := json.Marshal(functions)
			_, _ = w.Write(bytesOut)
		}
	}))
	u, _ := url.Parse(srv.URL)

	client := srv.Client()
	builder := FunctionLookupBuilder{
		Client:         client,
		GatewayURL:     srv.URL,
		TopicDelimiter: ",",
		sdk:            sdk.NewSDK(u, nil, client),
	}

	lookup, err := builder.Build()
	if err != nil {
		t.Errorf("%s", err)
	}
	if len(lookup) != 3 {
		t.Errorf("Lookup - want: %d items, got: %d", 3, len(lookup))
	}
}

func TestBuildNoFunctions(t *testing.T) {

	srv := httptest.NewServer(http.HandlerFunc(func(w http.ResponseWriter, r *http.Request) {
		functions := []types.FunctionStatus{}
		bytesOut, _ := json.Marshal(functions)
		_, _ = w.Write(bytesOut)
	}))

	u, _ := url.Parse(srv.URL)
	client := srv.Client()
	builder := FunctionLookupBuilder{
		Client:         client,
		GatewayURL:     srv.URL,
		TopicDelimiter: ",",
		sdk:            sdk.NewSDK(u, nil, client),
	}

	lookup, err := builder.Build()
	if err != nil {
		t.Errorf("%s", err)
	}
	if len(lookup) != 0 {
		t.Errorf("Lookup - want: %d items, got: %d", 0, len(lookup))
	}
}

func Test_Build_JustDelim(t *testing.T) {

	srv := httptest.NewServer(http.HandlerFunc(func(w http.ResponseWriter, r *http.Request) {
		if r.URL.Path == "/system/namespaces" {
			namespaces := []string{"openfaas-fn"}
			bytesOut, _ := json.Marshal(namespaces)
			_, _ = w.Write(bytesOut)
		} else {

			functions := []types.FunctionStatus{}
			annotationMap := make(map[string]string)
			annotationMap["topic"] = ","

			functions = append(functions, types.FunctionStatus{
				Name:        "echo",
				Annotations: &annotationMap,
			})
			bytesOut, _ := json.Marshal(functions)
			_, _ = w.Write(bytesOut)
		}
	}))

	u, _ := url.Parse(srv.URL)
	client := srv.Client()
	builder := FunctionLookupBuilder{
		Client:         client,
		GatewayURL:     srv.URL,
		TopicDelimiter: ",",
		sdk:            sdk.NewSDK(u, nil, client),
	}

	lookup, err := builder.Build()
	if err != nil {
		t.Errorf("%s", err)
	}
	if len(lookup) != 0 {
		t.Errorf("Lookup - want: %d items, got: %d", 0, len(lookup))
	}
}

func Test_Build_MultiMatchingFunctionBespokeDelim(t *testing.T) {

	srv := httptest.NewServer(http.HandlerFunc(func(w http.ResponseWriter, r *http.Request) {
		if r.URL.Path == "/system/namespaces" {
			namespaces := []string{"openfaas-fn"}
			bytesOut, _ := json.Marshal(namespaces)
			_, _ = w.Write(bytesOut)
		} else {
			functions := []types.FunctionStatus{}
			annotationMap := make(map[string]string)
			annotationMap["topic"] = "topic1|topic2|topic3,withcomma"

			functions = append(functions, types.FunctionStatus{
				Name:        "echo",
				Annotations: &annotationMap,
			})
			bytesOut, _ := json.Marshal(functions)
			_, _ = w.Write(bytesOut)
		}
	}))

	u, _ := url.Parse(srv.URL)
	client := srv.Client()
	builder := FunctionLookupBuilder{
		Client:         client,
		GatewayURL:     srv.URL,
		TopicDelimiter: "|",
		sdk:            sdk.NewSDK(u, nil, client),
	}

	lookup, err := builder.Build()
	if err != nil {
		t.Errorf("%s", err)
	}
	if len(lookup) != 3 {
		t.Errorf("Lookup - want: %d items, got: %d", 3, len(lookup))
	}
}

func Test_appendServiceMap(t *testing.T) {
	var TestCases = []struct {
		Name               string
		Key                string
		Function           string
		Namespace          string
		InputServiceMap    map[string][]string
		ExpectedServiceMap map[string][]string
	}{
		{
			Name:            "Empty starting map - key with length",
			Key:             "newKey",
			Function:        "fnName",
			Namespace:       "openfaas-fn",
			InputServiceMap: map[string][]string{},
			ExpectedServiceMap: map[string][]string{
				"newKey": {"fnName.openfaas-fn"},
			},
		},
		{
			Name:               "Empty starting map - zero key length",
			Key:                "",
			Function:           "fnName",
			Namespace:          "openfaas-fn",
			InputServiceMap:    map[string][]string{},
			ExpectedServiceMap: map[string][]string{},
		},
		{
			Name:            "Populated starting map - key with length",
			Key:             "theKey",
			Function:        "newName",
			Namespace:       "fn",
			InputServiceMap: map[string][]string{"theKey": {"fnName"}},
			ExpectedServiceMap: map[string][]string{
				"theKey": {"fnName", "newName.fn"},
			},
		},
		{
			Name:            "Populated starting map - zero key length",
			Key:             "",
			Function:        "newName",
			Namespace:       "fn",
			InputServiceMap: map[string][]string{"theKey": {"fnName"}},
			ExpectedServiceMap: map[string][]string{
				"theKey": {"fnName"},
			},
		},
		{
			Name:            "Populated starting map - new key with length",
			Key:             "newKey",
			Function:        "newName",
			Namespace:       "fn",
			InputServiceMap: map[string][]string{"theKey": {"fnName"}},
			ExpectedServiceMap: map[string][]string{
				"theKey": {"fnName"},
				"newKey": {"newName.fn"},
			},
		},
		{
			Name:            "Populated starting map - existing key new function",
			Key:             "newKey",
			Function:        "secondName",
			Namespace:       "openfaas-fn",
			InputServiceMap: map[string][]string{"theKey": {"fnName"}, "newKey": {"newName"}},
			ExpectedServiceMap: map[string][]string{
				"theKey": {"fnName"},
				"newKey": {"newName", "secondName.openfaas-fn"},
			},
		},
	}

	for _, test := range TestCases {

		serviceMap := appendServiceMap(test.Key, test.Function, test.Namespace, test.InputServiceMap)

		if len(serviceMap) != len(test.ExpectedServiceMap) {
			t.Errorf("Testcase %s failed on serviceMap size. want - %d, got - %d", test.Name, len(test.ExpectedServiceMap), len(serviceMap))
		}

		for key := range serviceMap {

			if _, exists := test.ExpectedServiceMap[key]; !exists {
				t.Errorf("Testcase %s failed on serviceMap keys. found value - %s doesnt exist in expected", test.Name, key)
			}

			if len(serviceMap[key]) != len(test.ExpectedServiceMap[key]) {
				t.Errorf("Testcase %s failed on key slice size. want - %d, got - %d", test.Name, len(test.ExpectedServiceMap[key]), len(serviceMap[key]))
			}

			lookupMap := make(map[string]bool)
			for _, fn := range serviceMap[key] {
				lookupMap[fn] = true
			}

			for _, v := range test.ExpectedServiceMap[key] {
				if _, found := lookupMap[v]; !found {
					t.Errorf("Testcase %s failed on key slice values. found value - %s doesnt exist in expected", test.Name, v)
				}
			}
		}
	}
}

func Test_BuildMultipleNamespaceFunction(t *testing.T) {

	srv := httptest.NewServer(http.HandlerFunc(func(w http.ResponseWriter, r *http.Request) {
		if r.URL.Path == "/system/namespaces" {
			namespaces := []string{"openfaas-fn", "fn"}
			bytesOut, _ := json.Marshal(namespaces)
			_, _ = w.Write(bytesOut)
		} else {
			functions := []types.FunctionStatus{}
			annotationMap := make(map[string]string)
			annotationMap["topic"] = "topic1"

			functions = append(functions, types.FunctionStatus{
				Name:        "echo",
				Annotations: &annotationMap,
				Namespace:   "openfaas-fn",
			})
			bytesOut, _ := json.Marshal(functions)
			_, _ = w.Write(bytesOut)
		}
	}))

	u, _ := url.Parse(srv.URL)
	client := srv.Client()
	builder := FunctionLookupBuilder{
		Client:         client,
		GatewayURL:     srv.URL,
		TopicDelimiter: ",",
		sdk:            sdk.NewSDK(u, nil, http.DefaultClient),
	}

	lookup, err := builder.Build()
	if err != nil {
		t.Errorf("%s", err)
	}
	if len(lookup) != 1 {
		t.Errorf("Lookup - want: %d items, got: %d", 1, len(lookup))
	}
	functions, ok := lookup["topic1"]
	if !ok {
		t.Errorf("Topic %s does not exists", "topic1")
	}
	if len(functions) != 2 {
		t.Errorf("Topic %s - want: %d functions, got: %d", "topic1", 2, len(functions))
	}
<<<<<<< HEAD
}

func Test_GetNamespaces(t *testing.T) {
	srv := httptest.NewServer(http.HandlerFunc(func(w http.ResponseWriter, r *http.Request) {
		namespaces := []string{"openfaas-fn", "fn"}
		bytesOut, _ := json.Marshal(namespaces)
		_, _ = w.Write(bytesOut)
	}))

	client := srv.Client()
	builder := FunctionLookupBuilder{
		Client:     client,
		GatewayURL: srv.URL,
	}

	namespaces, err := builder.getNamespaces()
	if err != nil {
		t.Errorf("%s", err.Error())
	}
	if len(namespaces) != 2 {
		t.Errorf("Namespaces - want: %d, got: %d", 2, len(namespaces))
	}
}

func Test_GetNamespaces_ProviderGives404(t *testing.T) {
	srv := httptest.NewServer(http.HandlerFunc(func(w http.ResponseWriter, r *http.Request) {
		w.WriteHeader(http.StatusNotFound)
		_, _ = w.Write([]byte("Not available"))
	}))

	client := srv.Client()
	builder := FunctionLookupBuilder{
		Client:     client,
		GatewayURL: srv.URL,
	}

	namespaces, err := builder.getNamespaces()
	if err != nil {
		t.Errorf("%s", err.Error())
	}
	want := 0
	got := len(namespaces)
	if len(namespaces) != 0 {
		t.Errorf("Namespaces when 404, want %d, but got: %d", want, got)
	}
}

func Test_GetFunctions(t *testing.T) {

	srv := httptest.NewServer(http.HandlerFunc(func(w http.ResponseWriter, r *http.Request) {
		if r.URL.Path == "/system/namespaces" {
			namespaces := []string{"openfaas-fn"}
			bytesOut, _ := json.Marshal(namespaces)
			_, _ = w.Write(bytesOut)
		} else {
			functions := []types.FunctionStatus{}
			if r.URL.Query().Get("namespace") == "openfaas-fn" {
				annotationMap := make(map[string]string)
				annotationMap["topic"] = "topic1"

				functions = append(functions, types.FunctionStatus{
					Name:        "echo",
					Annotations: &annotationMap,
					Namespace:   "openfaas-fn",
				})
			}
			bytesOut, _ := json.Marshal(functions)
			_, _ = w.Write(bytesOut)
		}
	}))

	client := srv.Client()
	builder := FunctionLookupBuilder{
		Client:         client,
		GatewayURL:     srv.URL,
		TopicDelimiter: ",",
	}

	functions, err := builder.getFunctions("openfaas-fn")
	if err != nil {
		t.Errorf("%s", err)
	}
	if len(functions) != 1 {
		t.Errorf("Functions - want: %d items, got: %d", 1, len(functions))
	}
}

func Test_GetEmptyFunctions(t *testing.T) {

	srv := httptest.NewServer(http.HandlerFunc(func(w http.ResponseWriter, r *http.Request) {
		if r.URL.Path == "/system/namespaces" {
			namespaces := []string{"openfaas-fn"}
			bytesOut, _ := json.Marshal(namespaces)
			_, _ = w.Write(bytesOut)
		} else {
			functions := []types.FunctionStatus{}
			if r.URL.Query().Get("namespace") == "openfaas-fn" {
				annotationMap := make(map[string]string)
				annotationMap["topic"] = "topic1"

				functions = append(functions, types.FunctionStatus{
					Name:        "echo",
					Annotations: &annotationMap,
					Namespace:   "openfaas-fn",
				})

			}
			bytesOut, _ := json.Marshal(functions)
			_, _ = w.Write(bytesOut)
		}
	}))

	client := srv.Client()
	builder := FunctionLookupBuilder{
		Client:         client,
		GatewayURL:     srv.URL,
		TopicDelimiter: ",",
	}

	functions, err := builder.getFunctions("fn")
	if err != nil {
		t.Errorf("%s", err)
	}
	if len(functions) != 0 {
		t.Errorf("Functions - want: %d items, got: %d", 0, len(functions))
	}
}

func TestBuildWithNamespace(t *testing.T) {

	srv := httptest.NewServer(http.HandlerFunc(func(w http.ResponseWriter, r *http.Request) {
		if r.URL.Path == "/system/namespaces" {
			namespaces := []string{"openfaas-fn", "namespace2"}
			bytesOut, _ := json.Marshal(namespaces)
			_, _ = w.Write(bytesOut)
		} else if r.URL.Path == "/system/functions" {
			functions := []types.FunctionStatus{}
			annotationMap := make(map[string]string)
			annotationMap["topic"] = "topic1"

			switch r.URL.Query().Get("namespace") {
			case "openfaas-fn":
				functions = append(functions, types.FunctionStatus{
					Name:        "echo",
					Annotations: &annotationMap,
					Namespace:   "openfaas-fn",
				})
			case "namespace2":
				functions = append(functions, types.FunctionStatus{
					Name:        "figlet",
					Annotations: &annotationMap,
					Namespace:   "namespace2",
				})
			}
			bytesOut, _ := json.Marshal(functions)
			_, _ = w.Write(bytesOut)
		}
	}))

	tests := []struct {
		name              string
		namespace         string
		expectedFunctions []string
	}{
		{
			name:              "no namespace filter",
			namespace:         "",
			expectedFunctions: []string{"echo.openfaas-fn", "figlet.namespace2"},
		},
		{
			name:              "filter by namespace",
			namespace:         "namespace2",
			expectedFunctions: []string{"figlet.namespace2"},
		},
	}

	for _, test := range tests {
		t.Run(test.name, func(t *testing.T) {
			client := srv.Client()
			builder := FunctionLookupBuilder{
				Client:         client,
				GatewayURL:     srv.URL,
				TopicDelimiter: ",",
				Namespace:      test.namespace,
			}

			lookup, err := builder.Build()
			if err != nil {
				t.Errorf("%s", err)
			}
			if len(lookup) != 1 {
				t.Errorf("Lookup - want: %d items, got: %d", 1, len(lookup))
			}
			if len(lookup["topic1"]) != len(test.expectedFunctions) {
				t.Errorf("Lookup - want: %d items, got: %d", len(test.expectedFunctions), len(lookup["topic1"]))
			}
			for i, fn := range lookup["topic1"] {
				if fn != test.expectedFunctions[i] {
					t.Errorf("Lookup - want: %s, got: %s", test.expectedFunctions[i], fn)
				}
			}
		})
	}
=======
>>>>>>> 49bf4228
}<|MERGE_RESOLUTION|>--- conflicted
+++ resolved
@@ -384,133 +384,6 @@
 	}
 	if len(functions) != 2 {
 		t.Errorf("Topic %s - want: %d functions, got: %d", "topic1", 2, len(functions))
-	}
-<<<<<<< HEAD
-}
-
-func Test_GetNamespaces(t *testing.T) {
-	srv := httptest.NewServer(http.HandlerFunc(func(w http.ResponseWriter, r *http.Request) {
-		namespaces := []string{"openfaas-fn", "fn"}
-		bytesOut, _ := json.Marshal(namespaces)
-		_, _ = w.Write(bytesOut)
-	}))
-
-	client := srv.Client()
-	builder := FunctionLookupBuilder{
-		Client:     client,
-		GatewayURL: srv.URL,
-	}
-
-	namespaces, err := builder.getNamespaces()
-	if err != nil {
-		t.Errorf("%s", err.Error())
-	}
-	if len(namespaces) != 2 {
-		t.Errorf("Namespaces - want: %d, got: %d", 2, len(namespaces))
-	}
-}
-
-func Test_GetNamespaces_ProviderGives404(t *testing.T) {
-	srv := httptest.NewServer(http.HandlerFunc(func(w http.ResponseWriter, r *http.Request) {
-		w.WriteHeader(http.StatusNotFound)
-		_, _ = w.Write([]byte("Not available"))
-	}))
-
-	client := srv.Client()
-	builder := FunctionLookupBuilder{
-		Client:     client,
-		GatewayURL: srv.URL,
-	}
-
-	namespaces, err := builder.getNamespaces()
-	if err != nil {
-		t.Errorf("%s", err.Error())
-	}
-	want := 0
-	got := len(namespaces)
-	if len(namespaces) != 0 {
-		t.Errorf("Namespaces when 404, want %d, but got: %d", want, got)
-	}
-}
-
-func Test_GetFunctions(t *testing.T) {
-
-	srv := httptest.NewServer(http.HandlerFunc(func(w http.ResponseWriter, r *http.Request) {
-		if r.URL.Path == "/system/namespaces" {
-			namespaces := []string{"openfaas-fn"}
-			bytesOut, _ := json.Marshal(namespaces)
-			_, _ = w.Write(bytesOut)
-		} else {
-			functions := []types.FunctionStatus{}
-			if r.URL.Query().Get("namespace") == "openfaas-fn" {
-				annotationMap := make(map[string]string)
-				annotationMap["topic"] = "topic1"
-
-				functions = append(functions, types.FunctionStatus{
-					Name:        "echo",
-					Annotations: &annotationMap,
-					Namespace:   "openfaas-fn",
-				})
-			}
-			bytesOut, _ := json.Marshal(functions)
-			_, _ = w.Write(bytesOut)
-		}
-	}))
-
-	client := srv.Client()
-	builder := FunctionLookupBuilder{
-		Client:         client,
-		GatewayURL:     srv.URL,
-		TopicDelimiter: ",",
-	}
-
-	functions, err := builder.getFunctions("openfaas-fn")
-	if err != nil {
-		t.Errorf("%s", err)
-	}
-	if len(functions) != 1 {
-		t.Errorf("Functions - want: %d items, got: %d", 1, len(functions))
-	}
-}
-
-func Test_GetEmptyFunctions(t *testing.T) {
-
-	srv := httptest.NewServer(http.HandlerFunc(func(w http.ResponseWriter, r *http.Request) {
-		if r.URL.Path == "/system/namespaces" {
-			namespaces := []string{"openfaas-fn"}
-			bytesOut, _ := json.Marshal(namespaces)
-			_, _ = w.Write(bytesOut)
-		} else {
-			functions := []types.FunctionStatus{}
-			if r.URL.Query().Get("namespace") == "openfaas-fn" {
-				annotationMap := make(map[string]string)
-				annotationMap["topic"] = "topic1"
-
-				functions = append(functions, types.FunctionStatus{
-					Name:        "echo",
-					Annotations: &annotationMap,
-					Namespace:   "openfaas-fn",
-				})
-
-			}
-			bytesOut, _ := json.Marshal(functions)
-			_, _ = w.Write(bytesOut)
-		}
-	}))
-
-	client := srv.Client()
-	builder := FunctionLookupBuilder{
-		Client:         client,
-		GatewayURL:     srv.URL,
-		TopicDelimiter: ",",
-	}
-
-	functions, err := builder.getFunctions("fn")
-	if err != nil {
-		t.Errorf("%s", err)
-	}
-	if len(functions) != 0 {
-		t.Errorf("Functions - want: %d items, got: %d", 0, len(functions))
 	}
 }
 
@@ -564,12 +437,14 @@
 
 	for _, test := range tests {
 		t.Run(test.name, func(t *testing.T) {
+			u, _ := url.Parse(srv.URL)
 			client := srv.Client()
 			builder := FunctionLookupBuilder{
 				Client:         client,
 				GatewayURL:     srv.URL,
 				TopicDelimiter: ",",
 				Namespace:      test.namespace,
+				sdk:            sdk.NewSDK(u, nil, http.DefaultClient),
 			}
 
 			lookup, err := builder.Build()
@@ -589,6 +464,4 @@
 			}
 		})
 	}
-=======
->>>>>>> 49bf4228
 }